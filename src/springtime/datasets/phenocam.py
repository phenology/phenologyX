--- conflicted
+++ resolved
@@ -5,11 +5,7 @@
 
 import logging
 from pathlib import Path
-<<<<<<< HEAD
-from typing import List, Literal, Optional, Tuple
-=======
 from typing import List, Literal, Optional
->>>>>>> 9b9ed76d
 
 import geopandas
 import pandas as pd
