# SPDX-FileCopyrightText: 2023 Springtime authors
#
# SPDX-License-Identifier: AGPL-3.0-only
# due to import of phenocamr

import logging
from pathlib import Path
from typing import List, Literal, Optional

import geopandas
import pandas as pd
import rpy2.robjects as ro
from rpy2.robjects import pandas2ri
from rpy2.robjects.conversion import localconverter
from rpy2.robjects.packages import importr

from springtime.config import CONFIG
from springtime.datasets.abstract import Dataset
from springtime.utils import NamedArea

logger = logging.getLogger(__file__)

phenocam_data_dir = CONFIG.data_dir / "phenocam"


class PhenocamrSite(Dataset):
    """PhenoCam time series for site.

    Fetch data from https://phenocam.nau.edu/webcam/

    Requires phenocamr R package.
    Install with
    ```R
    install.packages("phenocamr")
    ```

    Example:

        ```python
        from springtime.datasets import PhenocamrSite

        dataset = PhenocamrSite(
            site="harvard$",
            years=(2019, 2020),
        )
        dataset.download()
        df = dataset.load()
        df
        ```
    """

    dataset: Literal["phenocam"] = "phenocam"
    site: str
    """Name of site. Append `$` to get exact match."""
    veg_type: Optional[str]
    """Vegetation type (DB, EN). Default is all."""
    frequency: Literal["1", "3", "roistats"] = "3"
    """Frequency of the time series product."""
    rois: Optional[List[int]]
    """The id of the ROI to download. Default is all ROIs at site."""

    def download(self):
        """Download the data.

        Only downloads if data is not in CONFIG.data_dir or CONFIG.force_override
        is TRUE.
        """
        phenocam_data_dir.mkdir(parents=True, exist_ok=True)
        optional_args = dict()
        if self.veg_type is not None:
            optional_args["veg_type"] = self.veg_type
        if self.rois is not None:
            optional_args["roi_id"] = self.rois
        phenocamr = importr("phenocamr")
        if self._exists_locally() or CONFIG.force_override:
            logger.info(f"Phenocam files already downloaded {self._locations()}")
        else:
            phenocamr.download_phenocam(
                site=self.site,
                frequency=self.frequency,
                internal=False,
                out_dir=str(phenocam_data_dir),
                **optional_args,
            )

    def _exists_locally(self) -> bool:
        return all([location.exists() for location in self._locations()])

    def _location(self, row: pd.Series) -> Path:
        freq = "roistats"
        if self.frequency != "roistats":
            freq = f"{self.frequency}day"
        return (
            phenocam_data_dir
            / f"{row.site}_{row.veg_type}_{row.roi_id_number:04}_{freq}.csv"
        )

    def _locations(self) -> List[Path]:
        rois_df = list_rois()
        rois_df = rois_df.loc[rois_df.site.str.contains(self.site)]
        if self.veg_type is not None:
            rois_df = rois_df.loc[rois_df.veg_type == self.veg_type]
        if self.rois is not None:
            rois_df = rois_df.loc[rois_df.roi_id_number.isin(self.rois)]

        return rois_df.apply(self._location, axis="columns")

    def load(self):
        """Load the dataset from disk into memory.

        This may include pre-processing operations as specified by the context, e.g.
        filter certain variables, remove data points with too many NaNs, reshape data.
        """
        df = pd.concat([_load_location(location) for location in self._locations()])
        df = df.loc[(self.years.start <= df.year) & (df.year <= self.years.end)]
        return _to_geopandas(df)


class PhenocamrBoundingBox(Dataset):
    """PhenoCam time series for sites in a bounding box.

    Fetch data from https://phenocam.nau.edu/webcam/

    Requires phenocamr R package.
    Install with
    ```R
    install.packages("phenocamr")
    ```

    Example:

        ```python
        from springtime.datasets import PhenocamrBoundingBox

        dataset = PhenocamrBoundingBox(
            area={
                "name": "harvard",
                "bbox": [-73, 42, -72, 43],
            },
            years=(2019, 2020),
        )
        dataset.download()
        df = dataset.load()
        df
        ```
    """

    dataset: Literal["phenocambbox"] = "phenocambbox"
    area: NamedArea
    veg_type: Optional[str]
    """Vegetation type (DB, EN). Default is all."""
    frequency: Literal["1", "3", "roistats"] = "3"
    """Frequency of the time series product."""

    def _location(self, row: pd.Series) -> Path:
        # TODO dont duplicate code
        freq = "roistats"
        if self.frequency != "roistats":
            freq = f"{self.frequency}day"
        return (
            phenocam_data_dir
            / f"{row.site}_{row.veg_type}_{row.roi_id_number:04}_{freq}.csv"
        )

    def _selection(self):
        rois_df = list_rois()
        if self.veg_type is not None:
            rois_df = rois_df.loc[rois_df.veg_type == self.veg_type]
        box = self.area.bbox
        rois_df = rois_df.cx[
            # xmin:xmax, ymin:ymax
            box[0] : box[2],
            box[1] : box[3],
        ]
        return rois_df

    def _locations(self):
        return self._selection().apply(self._location, axis="columns")

    def _exists_locally(self) -> bool:
        return all([location.exists() for location in self._locations()])

    def download(self):
        """Download the data.

        Only downloads if data is not in CONFIG.data_dir or CONFIG.force_override
        is TRUE.
        """
        if self._exists_locally() or CONFIG.force_override:
            logger.info(f"Phenocam files already downloaded {self._locations()}")
        for site in self._selection().site.unique():
            fetcher = PhenocamrSite(
                site=f"{site}$",
                veg_type=self.veg_type,
                frequency=self.frequency,
                years=self.years,
            )
            fetcher.download()

    def load(self):
        """Load the dataset from disk into memory.

        This may include pre-processing operations as specified by the context, e.g.
        filter certain variables, remove data points with too many NaNs, reshape data.
        """
        df = pd.concat([_load_location(location) for location in self._locations()])
        df = df.loc[(self.years.start <= df.year) & (df.year <= self.years.end)]
        return _to_geopandas(df)


def _to_geopandas(df):
    sites = list_sites()
    site_locations = sites[["site", "geometry"]]
    df = df.merge(site_locations, on="site")
    df = geopandas.GeoDataFrame(df, geometry=df.geometry)
    df.rename(columns={"date": "datetime"}, inplace=True)
    # Do not return variables that are not derived from image data
    # to get raw file see phenocam_data_dir directory.
    non_derived_variables = {
        # Columns from https://phenocam.nau.edu/data/archive/harvard/ROI/harvard_DB_1000_3day.csv
<<<<<<< HEAD
        "date",
        "year",
        "doy",
        "image_count",
        "midday_filename",
        # Columns added by phenocamr
        "site",
        "roi_id_number",
        "veg_type",
        # Columns added by us
        "datetime",
        "geometry",
=======
        'date','year','doy','image_count','midday_filename',
        # Columns added by phenocamr
        'site',
        # Columns added by us
        'datetime', 'geometry'
>>>>>>> 33662d2e
    }
    variables = [var for var in df.columns if var not in non_derived_variables]
    return df[["datetime", "geometry"] + variables]


def _load_location(location: Path) -> pd.DataFrame:
    # TODO store header of csv in df.attr
    df = pd.read_csv(location, skiprows=24, parse_dates=["date"])
    (site, veg_type, roi_id_number, _freq) = location.stem.split("_")
    df.insert(0, "veg_type", veg_type)
    df.insert(0, "roi_id_number", roi_id_number)
    df.insert(0, "site", site)
    return df


def _rdf2pandasdf(r_df) -> pd.DataFrame:
    with localconverter(ro.default_converter + pandas2ri.converter):
        return ro.conversion.get_conversion().rpy2py(r_df)


sites_file = phenocam_data_dir / "site_meta_data.csv"


def list_sites() -> geopandas.GeoDataFrame:
    """List of phenocam sites.

    Returns:
        Data frame.
    """
    if not sites_file.exists():
        logger.warning(f"Downloading phenocam sites to {sites_file}")
        _download_sites()
    df = pd.read_csv(sites_file)
    return geopandas.GeoDataFrame(
        df, geometry=geopandas.points_from_xy(df.pop("lon"), df.pop("lat"))
    )


def _download_sites():
    phenocamr = importr("phenocamr")
    r_sites = phenocamr.list_sites(internal=True)
    sites = _rdf2pandasdf(r_sites)
    sites_file.parent.mkdir(parents=True, exist_ok=True)
    sites.to_csv(sites_file, index=False)


rois_file = phenocam_data_dir / "roi_data.csv"


def list_rois():
    """List of phenocam regions of interest (ROI).

    Returns:
        Data frame.
    """
    if not rois_file.exists():
        logger.warning(f"Downloading phenocam rois to {rois_file}")
        _download_rois()
    df = pd.read_csv(rois_file)
    return geopandas.GeoDataFrame(
        df, geometry=geopandas.points_from_xy(df.pop("lon"), df.pop("lat"))
    )


def _download_rois():
    phenocamr = importr("phenocamr")
    r_rois = phenocamr.list_rois(internal=True)
    rois = _rdf2pandasdf(r_rois)
    rois_file.parent.mkdir(parents=True, exist_ok=True)
    rois.to_csv(rois_file, index=False)<|MERGE_RESOLUTION|>--- conflicted
+++ resolved
@@ -218,26 +218,11 @@
     # to get raw file see phenocam_data_dir directory.
     non_derived_variables = {
         # Columns from https://phenocam.nau.edu/data/archive/harvard/ROI/harvard_DB_1000_3day.csv
-<<<<<<< HEAD
-        "date",
-        "year",
-        "doy",
-        "image_count",
-        "midday_filename",
-        # Columns added by phenocamr
-        "site",
-        "roi_id_number",
-        "veg_type",
-        # Columns added by us
-        "datetime",
-        "geometry",
-=======
         'date','year','doy','image_count','midday_filename',
         # Columns added by phenocamr
         'site',
         # Columns added by us
         'datetime', 'geometry'
->>>>>>> 33662d2e
     }
     variables = [var for var in df.columns if var not in non_derived_variables]
     return df[["datetime", "geometry"] + variables]
