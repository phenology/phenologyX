# SPDX-FileCopyrightText: 2023 Springtime authors
#
# SPDX-License-Identifier: Apache-2.0

import logging
from itertools import product
from typing import Literal, Sequence, Tuple
from urllib.request import urlretrieve
from springtime.datasets.abstract import Dataset

<<<<<<< HEAD
import xarray as xr
from pydantic import BaseModel
=======
import geopandas as gpd
import xarray as xr
from pydantic import validator
>>>>>>> 9b9ed76d
from xarray import open_mfdataset

from springtime.config import CONFIG
from springtime.utils import NamedArea

logger = logging.getLogger(__name__)

Variable = Literal[
    "maximum_temperature",
    "mean_temperature",
    "minimum_temperature",
    "precipitation_amount",
    "relative_humidity",
    "sea_level_pressure",
    "surface_shortwave_downwelling_radiation",
    "wind_speed",
    "land_surface_elevation",
]


class EOBS(Dataset):
    """E-OBS dataset.

    Fetches complete grid from
    https://surfobs.climate.copernicus.eu/dataaccess/access_eobs.php .
    """

    dataset: Literal[
        "E-OBS", "EOBSSinglePoint", "EOBSMultiplePoints", "EOBSBoundingBox"
    ] = "E-OBS"
    product_type: Literal[
        "ensemble_mean", "ensemble_spread", "elevation"
    ] = "ensemble_mean"
    variables: Sequence[Variable] = ("mean_temperature",)
    """Some variables are specific for a certain product type."""
    grid_resolution: Literal["0.25deg", "0.1deg"] = "0.1deg"
    version: Literal["26.0e"] = "26.0e"

    # TODO add root validator that use same valid combinations as on
    # https://cds.climate.copernicus.eu/cdsapp#!/dataset/insitu-gridded-observations-europe?tab=form

    def _url(self, variable: Variable, period: str):
        root = "https://knmi-ecad-assets-prd.s3.amazonaws.com/ensembles/data/"
        base = f"{root}Grid_{self.grid_resolution}_reg_ensemble/"
        return base + self._filename(variable, period)

    @validator("years")
    def _valid_years(cls, years):
        assert (
            years.start >= 1950
        ), f"Asked for year {years.start}, but no data before 1950"
        assert years.end <= 2022, f"Asked for year {years.end}, but no data after 2022"
        # TODO Max is whatever the chosen version has
        return years

    @property
    def _periods(self):
        periods = [
            range(1950, 1964),
            range(1965, 1979),
            range(1980, 1994),
            range(1995, 2010),
            range(2011, 2022),  # version 26.0e has till end of 2022
        ]
        matched_periods = set()
        for period in periods:
            if self.years.start in period or self.years.end in period:
                matched_periods.add(f"{period.start}-{period.stop}")
        return matched_periods

    def _filename(self, variable: Variable, period: str):
        short_vars = {
            "maximum_temperature": "tx",
            "mean_temperature": "tg",
            "minimum_temperature": "tn",
            "precipitation_amount": "rr",
            "relative_humidity": "hu",
            "sea_level_pressure": "pp",
            "surface_shortwave_downwelling_radiation": "qq",
            "wind_speed": "fg",
            "land_surface_elevation": "",
        }
        short_var = short_vars[variable]
        if self.product_type == "ensemble_mean":
            rpv = f"{self.grid_resolution}_reg_{period}_v{self.version}"
            return f"{short_var}_ens_mean_{rpv}.nc"
        elif self.product_type == "ensemble_spread":
            rpv = f"{self.grid_resolution}_reg_{period}_v{self.version}"
            return f"{short_var}_ens_spread_{rpv}.nc"
        return f"elev_ens_{self.grid_resolution}_reg_v{self.version}.nc"

    @property
    def _root_dir(self):
        return CONFIG.data_dir / "e-obs"

    def _path(self, variable: Variable, period: str):
        return self._root_dir / self._filename(variable, period)

    def download(self):
        self._root_dir.mkdir(exist_ok=True)
        for variable, period in product(self.variables, self._periods):
            url = self._url(variable, period)
            path = self._path(variable, period)
            if not path.exists() or CONFIG.force_override:
                msg = f"Downloading E-OBS variable {variable} "
                msg = msg + f"for {period} period from {url} to {path}"
                logger.warning(msg)
                urlretrieve(url, path)

    def load(self):
        paths = [
            self._path(variable, period)
            for variable, period in product(self.variables, self._periods)
        ]
        ds = open_mfdataset(paths)
        if self.product_type == "elevation":
            return ds.to_dataframe()
        return ds.sel(
            time=slice(f"{self.years.start}-01-01", f"{self.years.end}-12-31")
        )


class EOBSSinglePoint(EOBS):
    """E-OBS dataset for a single point.

    Fetches complete grid from
    https://surfobs.climate.copernicus.eu/dataaccess/access_eobs.php .

    Example:

    ```python
    from springtime.datasets.e_obs import EOBSPoint
    datasource = EOBSPoint(point=[5, 50],
                           product_type='ensemble_mean',
                           years=[2000,2002])
    datasource.download()
    ds = datasource.load()
    ```

    """

    dataset: Literal["EOBSSinglePoint"] = "EOBSSinglePoint"
    point: Tuple[float, float]
    """Point as longitude, latitude in WGS84 projection."""

    def load(self):
        ds = super().load()
        df = ds.sel(
            longitude=self.point[0], latitude=self.point[1], method="nearest"
        ).to_dataframe()
        geometry = gpd.points_from_xy(df.pop("longitude"), df.pop("latitude"))
        return gpd.GeoDataFrame(df, geometry=geometry)


class EOBSMultiplePoints(EOBS):
    """E-OBS dataset for a multiple points.

    Fetches complete grid from
    https://surfobs.climate.copernicus.eu/dataaccess/access_eobs.php .

    """

    dataset: Literal["EOBSMultiplePoints"] = "EOBSMultiplePoints"
    points: Sequence[Tuple[float, float]]
    """Points as longitude, latitude in WGS84 projection."""

    def load(self):
        ds = super().load()
        # pointwise selection
        lons = xr.DataArray([p[0] for p in self.points], dims="points")
        lats = xr.DataArray([p[1] for p in self.points], dims="points")
        df = ds.sel(
            longitude=lons,
            latitude=lats,
            method="nearest",
        ).to_dataframe()
        geometry = gpd.points_from_xy(df.pop("longitude"), df.pop("latitude"))
        return gpd.GeoDataFrame(df, geometry=geometry)


class EOBSBoundingBox(EOBS):
    """E-OBS dataset for a multiple points.

    Fetches complete grid from
    https://surfobs.climate.copernicus.eu/dataaccess/access_eobs.php .

    Example:

        To load coarse mean temperature around amsterdam from 2002 till 2002::

            from springtime.datasets.e_obs import EOBSBoundingBox

            dataset = EOBSBoundingBox(
                years=[2000,2002],
                area={
                    'name': 'amsterdam',
                    'bbox': [4, 50, 5, 55]
                },
                grid_resolution='0.25deg'
            )
            dataset.download()
            ds = dataset.load()

    """

    dataset: Literal["EOBSBoundingBox"] = "EOBSBoundingBox"
    area: NamedArea

    def load(self):
        ds = super().load()
        box = self.area.bbox
        return ds.sel(
            longitude=slice(box[0], box[2]),
            latitude=slice(box[1], box[3]),
        )<|MERGE_RESOLUTION|>--- conflicted
+++ resolved
@@ -8,14 +8,9 @@
 from urllib.request import urlretrieve
 from springtime.datasets.abstract import Dataset
 
-<<<<<<< HEAD
 import xarray as xr
-from pydantic import BaseModel
-=======
 import geopandas as gpd
-import xarray as xr
 from pydantic import validator
->>>>>>> 9b9ed76d
 from xarray import open_mfdataset
 
 from springtime.config import CONFIG
