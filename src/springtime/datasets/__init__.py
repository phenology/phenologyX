--- conflicted
+++ resolved
@@ -2,41 +2,24 @@
 
 from pydantic import Field
 from typing_extensions import Annotated
-<<<<<<< HEAD
-=======
-from springtime.datasets.PEP725Phenor import PEP725Phenor
+
+from springtime.datasets.daymet import (DaymetBoundingBox,
+                                        DaymetMultiplePoints,
+                                        DaymetSinglePoint)
 from springtime.datasets.NPNPhenor import NPNPhenor
->>>>>>> aef69f32
-
-from springtime.datasets.daymet import (
-    DaymetBoundingBox,
-    DaymetMultiplePoints,
-    DaymetSinglePoint,
-)
 from springtime.datasets.PEP725Phenor import PEP725Phenor
 from springtime.datasets.ppo import RPPO
 from springtime.datasets.pyphenology import PyPhenologyDataset
-
-<<<<<<< HEAD
-
-class Dummy(PyPhenologyDataset):
-    """Dummy dataset type to test discriminatory union."""
-
-    dataset: Literal["dummy"] = "dummy"
-
 
 Datasets = Annotated[
     Union[
         RPPO,
         PyPhenologyDataset,
         PEP725Phenor,
-        Dummy,
         DaymetSinglePoint,
         DaymetMultiplePoints,
         DaymetBoundingBox,
+        NPNPhenor,
     ],
     Field(discriminator="dataset"),
-]
-=======
-Datasets = Annotated[Union[PyPhenologyDataset, PEP725Phenor, NPNPhenor, DaymetSinglePoint, DaymetMultiplePoints, DaymetBoundingBox], Field(discriminator="dataset")]
->>>>>>> aef69f32
+]