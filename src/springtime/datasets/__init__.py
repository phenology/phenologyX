--- conflicted
+++ resolved
@@ -8,10 +8,7 @@
     DaymetMultiplePoints,
     DaymetSinglePoint,
 )
-<<<<<<< HEAD
-=======
 from springtime.datasets.modis import ModisMultiplePoints, ModisSinglePoint
->>>>>>> cb024b8e
 from springtime.datasets.NPNPhenor import NPNPhenor
 from springtime.datasets.PEP725Phenor import PEP725Phenor
 from springtime.datasets.ppo import RPPO
