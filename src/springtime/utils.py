--- conflicted
+++ resolved
@@ -9,11 +9,7 @@
 from typing import NamedTuple, Sequence
 
 import geopandas as gpd
-<<<<<<< HEAD
-from pydantic import BaseModel, validator
-=======
 from pydantic import BaseModel, PositiveInt, validator
->>>>>>> 9b9ed76d
 from shapely.geometry import Polygon
 
 logger = getLogger(__name__)
