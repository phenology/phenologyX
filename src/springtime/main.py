--- conflicted
+++ resolved
@@ -134,7 +134,6 @@
             # TODO add a check whether the combination of (year and geometry) is unique.
             dataframes[dataset_name] = ds
 
-<<<<<<< HEAD
         others = []
         for ds in dataframes.values():
             if issubclass(ds.__class__, pd.DataFrame):
@@ -143,25 +142,15 @@
                 ds.set_index(["year", "geometry"], inplace=True)
                 others.append(ds)
         main_df = others.pop(0)
-        df = main_df.join(others, how="outer")
-        df.reset_index(inplace=True)
-        geometry = gpd.GeoSeries.from_wkt(df.pop("geometry"))
-        df = gpd.GeoDataFrame(df, geometry=geometry)
-        df.set_index(["year", "geometry"], inplace=True)
-=======
-        # do join
-        others = [
-            ds.set_index(["year", "geometry"])
-            for ds in dataframes.values()
-            if issubclass(ds.__class__, pd.DataFrame)
-        ]
-        if len(others) == 1:
-            df = others[0]
+        if len(others) == 0:
+            df = main_df
         else:
-            main_df = others.pop(0)
             df = main_df.join(others, how="outer")
->>>>>>> c5868075
-        df = self.preparation.prepare(df)
+            df.reset_index(inplace=True)
+            geometry = gpd.GeoSeries.from_wkt(df.pop("geometry"))
+            df = gpd.GeoDataFrame(df, geometry=geometry)
+            df.set_index(["year", "geometry"], inplace=True)
+            df = self.preparation.prepare(df)
 
         logger.warning(f"Datesets joined to shape: {df.shape}")
         data_fn = self.session.output_dir / "data.csv"
