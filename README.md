--- conflicted
+++ resolved
@@ -22,28 +22,47 @@
 [Documentation](https://springtime.readthedocs.io/)
 
 <!--installation-start-->
-## Installation
+## Requirements
 
-To install springtime in your current environment, type
+This project requires python and R. To simplify installation of the (indirect) R
+depencencies you can create a Anaconda environment using [Mamba
+forge](https://github.com/conda-forge/miniforge#mambaforge) with:
+
+```shell
+mamba env create --file environment.yml
+conda activate springtime
+```
+
+## Install Python package with dependencies
+
+Once you have python and R, to install springtime in your current environment,
+type
 
 ```bash
 pip install git+https://github.com/phenology/springtime.git
 ```
 
-## R dependencies
+## Install R dependencies
 
-Some datasets use [R](https://www.r-project.org/) libraries.
+Some datasets use [R](https://www.r-project.org/) libraries. The R dependencies
+can be installed with
 
-The R dependencies can be installed from R shell with
-
-```R
-if(!require(devtools)){install.packages(devtools)}
-devtools::install_github("bluegreen-labs/phenor@v1.3.1")
-install.packages("daymetr")
-devtools::install_github("ropensci/rppo")
+```bash
+Rscript -e 'devtools::install_github("bluegreen-labs/phenor")'
+Rscript -e 'devtools::install_github("ropensci/rppo")'
+Rscript -e 'install.packages("daymetr")'
 ```
 
-To complete installation you might need to install some OS dependencies.
+
+## Verify installation
+
+```bash
+python -m r2py.situation
+> ...
+> Calling `R RHOME`: /home/peter/miniconda3/envs/springtime/lib/R
+> Environment variable R_LIBS_USER: None
+> ...
+```
 <!--installation-end-->
 
 <!--illustration-start-->
@@ -82,22 +101,6 @@
 springtime run recipe_syringa.yaml
 ```
 
-<<<<<<< HEAD
-To complete installation you might need to install some OS dependencies.
-
-The installation of the dependencies of the R dependencies can be cumbersome (takes a long time, lots of compilation with obscure errors, requires root access, etc.). To simplify installation of the dependencies of the R depencencies you can create a Anaconda environment using
- [Mamba forge](https://github.com/conda-forge/miniforge#mambaforge) with:
-
-```shell
-mamba env create --file environment.yml
-conda activate springtime
-
-# Install R dependencies as list above
-
-# Install Python code with
-hatch env create
-```
-=======
 <!--recipe-end-->
 
 <!--api-start-->
@@ -112,5 +115,4 @@
 dataset.download()
 df = dataset.load()
 ```
-<!--api-end-->
->>>>>>> 27bba489
+<!--api-end-->